--- conflicted
+++ resolved
@@ -109,11 +109,6 @@
 		buf := mem.Copy(f.DebugData(), fr.pool)
 		return &GoAwayFrame{
 			hdr:          hdr,
-<<<<<<< HEAD
-			DebugData:    buf,
-			ErrCode:      ErrCode(f.ErrCode),
-=======
->>>>>>> c9fa84dc
 			LastStreamID: f.LastStreamID,
 			Code:         ErrCode(f.ErrCode),
 			DebugData:    buf,
