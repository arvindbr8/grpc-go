--- conflicted
+++ resolved
@@ -20,20 +20,15 @@
 package grpchttp2
 
 import (
-<<<<<<< HEAD
 	"encoding/binary"
 	"io"
 
 	"golang.org/x/net/http2/hpack"
 	"google.golang.org/grpc"
-)
-=======
-	"golang.org/x/net/http2/hpack"
 	"google.golang.org/grpc/mem"
 )
 
 const initHeaderTableSize = 4096 // Default HTTP/2 header table size.
->>>>>>> c9fa84dc
 
 // FrameType represents the type of an HTTP/2 Frame.
 // See [Frame Type].
@@ -209,13 +204,8 @@
 type GoAwayFrame struct {
 	hdr          *FrameHeader
 	LastStreamID uint32
-<<<<<<< HEAD
-	ErrCode      ErrCode
-	DebugData    []byte
-=======
 	Code         ErrCode
 	DebugData    *mem.Buffer
->>>>>>> c9fa84dc
 }
 
 // Header returns the 9 byte HTTP/2 header for this frame.
