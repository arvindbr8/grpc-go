--- conflicted
+++ resolved
@@ -303,11 +303,7 @@
 func (s) TestBridge_WriteData(t *testing.T) {
 	c := &testConn{}
 	wantData := "test data"
-<<<<<<< HEAD
-	testBuf := mem.BufferSlice{mem.NewBuffer([]byte(wantData[:4]), nil), mem.NewBuffer([]byte(wantData[4:]), nil)}
-=======
 	testBuf := [][]byte{[]byte("test"), []byte(" data")}
->>>>>>> b64f9763
 	f := NewFramerBridge(c, c, 0)
 	f.WriteData(1, false, testBuf...)
 	if errs := checkWrittenHeader(c.wbuf[0:9], len(wantData), FrameTypeData, 0, 1); len(errs) > 0 {
